--- conflicted
+++ resolved
@@ -1,13 +1,3 @@
-<<<<<<< HEAD
-#[derive(Debug, Clone)]
-pub enum HashInput {
-    Single(Vec<u8>),
-    TwoToOne {
-        left: Vec<u8>,
-        right: Vec<u8>,
-        is_rlc: [bool; 2],
-    },
-=======
 use std::hash::Hash;
 
 use banshee_preprocessor::util::pad_to_ssz_chunk;
@@ -234,5 +224,4 @@
             bytes,
         }
     }
->>>>>>> 4347b012
 }