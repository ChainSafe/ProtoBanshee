use crate::{
    table::{LookupTable, ValidatorsTable},
    util::{Challenges, SubCircuit, SubCircuitConfig},
    witness::{self, Committee, Validator},
};
use eth_types::*;
use gadgets::util::rlc;
use halo2_base::{
    gates::{
        builder::GateThreadBuilder,
        flex_gate::GateInstructions,
        range::{RangeChip, RangeConfig, RangeInstructions},
    },
    AssignedValue, Context, QuantumCell,
};
use halo2_ecc::{
    bigint::{ProperCrtUint, ProperUint},
    bn254::FpPoint,
    ecc::{EcPoint, EccChip},
    fields::FieldChip,
};
use halo2_proofs::{
    circuit::{Layouter, Region, Value},
    plonk::{ConstraintSystem, Error},
};
use halo2curves::{
    bn256::{Fq, G1Affine},
    group::{ff::PrimeField, GroupEncoding, UncompressedEncoding},
};
use itertools::Itertools;
use num_bigint::BigUint;
use std::{cell::RefCell, marker::PhantomData};

// TODO: Use halo2_ccc::bls12_381::FpChip after carry mod issue is resolved in halo2-lib.
// for details see: https://github.com/flyingnobita/halo2-lib-no-fork/blob/bls12-381/halo2-ecc/src/bls12_381/notes.md
pub type FpChip<'range, F> = halo2_ecc::fields::fp::FpChip<'range, F, halo2curves::bn256::Fq>;

#[derive(Clone, Debug)]
pub struct AggregationCircuitConfig<F: Field> {
    validators_table: ValidatorsTable,
    range: RangeConfig<F>,
}

pub struct AggregationCircuitArgs<F: Field> {
    pub validators_table: ValidatorsTable,
    pub range: RangeConfig<F>,
}

impl<F: Field> SubCircuitConfig<F> for AggregationCircuitConfig<F> {
    type ConfigArgs = AggregationCircuitArgs<F>;

    fn new<S: Spec>(_meta: &mut ConstraintSystem<F>, args: Self::ConfigArgs) -> Self {
        let validators_table = args.validators_table;
        let range = args.range;

        Self {
            validators_table,
            range,
        }
    }

    fn annotate_columns_in_region(&self, region: &mut Region<'_, F>) {
        self.validators_table.annotate_columns_in_region(region);
    }
}

#[derive(Clone, Debug)]
pub struct AggregationCircuitBuilder<'a, F: Field, S: Spec> {
    builder: RefCell<GateThreadBuilder<F>>,
    range: &'a RangeChip<F>,
    fp_chip: FpChip<'a, F>,
    // Witness
    validators: &'a [Validator],
    _committees: &'a [Committee],
<<<<<<< HEAD
    validators_y: Vec<Fq>,
=======
    _spec: PhantomData<S>,
>>>>>>> dfdb140d
}

impl<'a, F: Field, S: Spec> AggregationCircuitBuilder<'a, F, S> {
    pub fn new(
        builder: GateThreadBuilder<F>,
        validators: &'a [Validator],
        committees: &'a [Committee],
        range: &'a RangeChip<F>,
    ) -> Self {
<<<<<<< HEAD
        let fp_chip = FpChip::new(range, LIMB_BITS, NUM_LIMBS);
        // TODO: Cache this in Validator witness type
        let validators_y = validators
            .iter()
            .map(|v| {
                let g1_affine =
                    G1Affine::from_bytes(&v.pubkey[..G1_FQ_BYTES].try_into().unwrap()).unwrap();
                g1_affine.y
            })
            .collect();
=======
        let fp_chip = FpChip::new(range, S::LIMB_BITS, S::NUM_LIMBS);
>>>>>>> dfdb140d
        Self {
            builder: RefCell::new(builder),
            range,
            fp_chip,
            validators,
            _committees: committees,
<<<<<<< HEAD
            validators_y,
=======
            _spec: PhantomData,
>>>>>>> dfdb140d
        }
    }

    pub fn synthesize(
        &self,
        config: &AggregationCircuitConfig<F>,
        challenges: &Challenges<F, Value<F>>,
        layouter: &mut impl Layouter<F>,
    ) {
        config
            .range
            .load_lookup_table(layouter)
            .expect("load range lookup table");
        let mut first_pass = halo2_base::SKIP_FIRST_PASS;
        let _witness_gen_only = self.builder.borrow().witness_gen_only();

        layouter
            .assign_region(
                || "AggregationCircuitBuilder generated circuit",
                |mut region| {
                    config.annotate_columns_in_region(&mut region);
                    if first_pass {
                        first_pass = false;
                        return Ok(());
                    }

                    let builder = &mut self.builder.borrow_mut();
                    let ctx = builder.main(0);
                    let (_aggregated_pubkeys, pubkeys_compressed) = self.process_validators(ctx);

                    let ctx = builder.main(1);

                    let randomness = QuantumCell::Constant(
                        halo2_base::utils::value_to_option(challenges.sha256_input().clone())
                            .unwrap(),
                    );
                    let pubkey_rlcs = pubkeys_compressed
                        .into_iter()
                        .map(|compressed| {
                            self.get_rlc(&compressed[..S::G1_FQ_BYTES], &randomness, ctx)
                        })
                        .collect_vec();

                    let halo2_base::gates::builder::KeygenAssignments::<F> {
                        assigned_advices, ..
                    } = builder.assign_all(
                        &config.range.gate,
                        &config.range.lookup_advice,
                        &config.range.q_lookup,
                        &mut region,
                        Default::default(),
                    );

                    // check that the assigned compressed encoding of pubkey used for constructiong affine point
                    // is consistent with bytes used in validators table
                    // assumption: order of self.validators is same as in BeaconState.validators so we treat iterator index as validator id
                    for (i, assigned_rlc) in pubkey_rlcs.into_iter().enumerate() {
                        // convert halo2lib `AssignedValue` into vanilla Halo2 `Cell`
                        let cells = assigned_rlc
                            .into_iter()
                            .filter_map(|c| c.cell)
                            .filter_map(|ctx_cell| {
                                assigned_advices.get(&(ctx_cell.context_id, ctx_cell.offset))
                            })
                            .map(|&(cell, _)| cell);

                        // get the corresponding cached cells from the validators table
                        let vs_table_cells = config
                            .validators_table
                            .pubkey_cells
                            .get(i)
                            .expect("pubkey cells for validator id");

                        // enforce equality
                        for (left, &right) in cells.zip_eq(vs_table_cells) {
                            region.constrain_equal(left, right)?;
                        }
                    }

                    Ok(())
                },
            )
            .unwrap();
    }

    // TODO: Change to +4 when we switch to BLS12-381
    // Calculates y^2 = x^3 + 3 (the curve equation for bn254)
    fn calculate_ysquared(
        ctx: &mut Context<F>,
        field_chip: &FpChip<'_, F>,
        x: ProperCrtUint<F>,
    ) -> ProperCrtUint<F> {
        let x_squared = field_chip.mul(ctx, x.clone(), x.clone());
        let x_cubed = field_chip.mul(ctx, x_squared, x.clone());

        let plus_b = field_chip.add_constant_no_carry(ctx, x_cubed, 3.into());
        field_chip.carry_mod(ctx, plus_b)
    }

    fn process_validators(
        &self,
        ctx: &mut Context<F>,
<<<<<<< HEAD
    ) -> (
        Vec<EcPoint<F, FpPoint<F>>>,
        Vec<[AssignedValue<F>; G1_FQ_BYTES]>,
    ) {
=======
    ) -> (Vec<EcPoint<F, FpPoint<F>>>, Vec<Vec<AssignedValue<F>>>) {
        let range = self.range();

>>>>>>> dfdb140d
        let fp_chip = self.fp_chip();
        let g1_chip = self.g1_chip();

        let mut pubkeys_compressed = vec![];
        let mut aggregated_pubkeys = vec![];

        for (_committee, validators) in self
            .validators
            .into_iter()
            .zip(self.validators_y.iter())
            .group_by(|v| v.0.committee)
            .into_iter()
        {
            let mut in_committee_pubkeys = vec![];

<<<<<<< HEAD
            for (validator, y_coord) in validators.into_iter() {
                let pk_compressed = validator.pubkey[..G1_FQ_BYTES].to_vec();
                let mut pk_compressed_cleared = pk_compressed.clone();
                pk_compressed_cleared[G1_FQ_BYTES - 1] &= 0b0011_1111;
=======
            for validator in validators {
                let pk_compressed = validator.pubkey[..S::G1_FQ_BYTES].to_vec();
>>>>>>> dfdb140d

                let x_coord =
                    Fq::from_bytes(&pk_compressed_cleared.as_slice().try_into().unwrap()).unwrap();

<<<<<<< HEAD
                let assigned_x_bytes: [AssignedValue<F>; G1_FQ_BYTES] = ctx
=======
                // FIXME: constraint y coordinate bytes.
                let assigned_uncompressed: Vec<AssignedValue<F>> = ctx
>>>>>>> dfdb140d
                    .assign_witnesses(
                        x_coord
                            .to_bytes()
                            .as_ref()
                            .iter()
                            .map(|&b| F::from(b as u64)),
                    )
                    .try_into()
                    .unwrap();
                let x_crt = self.decode_fq(assigned_x_bytes, &x_coord, ctx);

                // Load private witness y coordinate
                let y_crt = fp_chip.load_private(ctx, *y_coord);
                // Square y coordinate
                let ysq = fp_chip.mul(ctx, y_crt.clone(), y_crt.clone());
                // Calculate y^2 using the elliptic curve equation
                let ysq_calc = Self::calculate_ysquared(ctx, fp_chip, x_crt.clone());
                // Constrain witness y^2 to be equal to calculated y^2
                fp_chip.assert_equal(ctx, ysq, ysq_calc);

                // assertion check for assigned_uncompressed vector to be equal to S::G1_BYTES_UNCOMPRESSED from specification
                assert_eq!(assigned_uncompressed.len(), S::G1_BYTES_UNCOMPRESSED);

                // load masked bit from compressed representation
                let masked_byte =
                    ctx.load_witness(F::from(pk_compressed[S::G1_FQ_BYTES - 1] as u64));
                let cleared_byte = self.clear_ysign_mask(&masked_byte, ctx);

                // constraint that the loaded masked byte is consistent with the assigned bytes used to construct the point.
<<<<<<< HEAD
                ctx.constrain_equal(&cleared_byte, &assigned_x_bytes[G1_FQ_BYTES - 1]);

                // cache assigned compressed pubkey bytes where each byte is constrainted with pubkey point.
                pubkeys_compressed.push({
                    let mut compressed_bytes = assigned_x_bytes[..G1_FQ_BYTES - 1].to_vec();
=======
                ctx.constrain_equal(&cleared_byte, &assigned_uncompressed[S::G1_FQ_BYTES - 1]);

                // cache assigned compressed pubkey bytes where each byte is constrainted with pubkey point.
                pubkeys_compressed.push({
                    let mut compressed_bytes = assigned_uncompressed[..S::G1_FQ_BYTES - 1].to_vec();
>>>>>>> dfdb140d
                    compressed_bytes.push(masked_byte);
                    compressed_bytes.try_into().unwrap()
                });

                in_committee_pubkeys.push(EcPoint::new(x_crt, y_crt));
            }

            aggregated_pubkeys.push(g1_chip.sum::<G1Affine>(ctx, in_committee_pubkeys));
        }

        (aggregated_pubkeys, pubkeys_compressed)
    }

    /// Calculates RLCs (1 for each of two chacks of BLS12-381) for compresed bytes of pubkey.
    /// The resulted bigints should be equal to one used validators table.
    pub fn get_rlc(
        &self,
        assigned_bytes: &[AssignedValue<F>],
        randomness: &QuantumCell<F>,
        ctx: &mut Context<F>,
    ) -> [AssignedValue<F>; 2] {
        let gate = self.range().gate();
        // assertion check for assigned_bytes to be equal to S::G1_FQ_BYTES from specification
        assert_eq!(assigned_bytes.len(), S::G1_FQ_BYTES);

        // TODO: remove next 2 lines after switching to bls12-381
        let mut assigned_bytes = assigned_bytes.to_vec();
        assigned_bytes.resize(48, ctx.load_zero());

        assigned_bytes
            .chunks(32)
            .into_iter()
            .map(|values| rlc::assigned_value(values, randomness, gate, ctx))
            .collect_vec()
            .try_into()
            .unwrap()
    }

    /// Clears the sign mask bit (MSB) of a last byte of compressed pubkey.
    /// This function emulates bitwise and on 01111111 (decimal=127): `b & 127` = c
    fn clear_ysign_mask(&self, b: &AssignedValue<F>, ctx: &mut Context<F>) -> AssignedValue<F> {
        let range = self.range();
        let gate = range.gate();

        // Decomposing only the first bit (MSB): b_shift_msb = b * 2 mod 256 which is equivalent to b <<= 1
        let b_shift_msb = gate.mul(ctx, *b, QuantumCell::Constant(F::from(2)));
        let b_shift_msb = range.div_mod(ctx, b_shift_msb, BigUint::from(256u64), 8).1;

        // Note: to get "sign" bit:
        // let bit = b / 128; // equivalent to (a & 128) >> 7;
        // gate.assert_bit(ctx, bit)

        // Composing back to the original number but zeroing the first bit (MSB)
        // c = b_shift_msb / 2 + bit * 128 = b_shift_msb / 2 (since bit := 0)
        range.div_mod(ctx, b_shift_msb, BigUint::from(2u64), 8).0
    }

    /// Converts compressed pubkey bytes to Fq point.
    pub fn decode_fq(
        &self,
<<<<<<< HEAD
        assigned_bytes: [AssignedValue<F>; G1_FQ_BYTES],
        fq: &Fq,
=======
        assigned_bytes: Vec<AssignedValue<F>>,
        pk_affine: &G1Affine,
>>>>>>> dfdb140d
        ctx: &mut Context<F>,
    ) -> ProperCrtUint<F> {
        let range = self.range();
        let gate = range.gate();
        let fp_chip = self.fp_chip();

        let two = F::from(2);
        let f256 = ctx.load_constant(two.pow_const(8));

        // TODO: try optimized solution if LIMB_BITS i a multiple of 8:
        // https://github.com/axiom-crypto/axiom-eth/blob/6d2a4acf559a8716b867a715f3acfab745fbad3f/src/util/mod.rs#L419
        let bytes_per_limb = S::G1_FQ_BYTES / S::NUM_LIMBS + 1;
        let field_limbs = &assigned_bytes
            .chunks(S::G1_FQ_BYTES)
            .map(|fq_bytes| {
                fq_bytes
                    .chunks(bytes_per_limb)
                    .map(|chunk| {
                        chunk.iter().rev().fold(ctx.load_zero(), |acc, &byte| {
                            gate.mul_add(ctx, acc, f256, byte)
                        })
                    })
                    .collect_vec()
            })
            .collect_vec();

        let x = {
            let assigned_uint = ProperUint::new(field_limbs[0].to_vec());
<<<<<<< HEAD
            let value = BigUint::from_bytes_le(fq.to_repr().as_ref());
            assigned_uint.into_crt(ctx, gate, value, &fp_chip.limb_bases, LIMB_BITS)
        };
        x
=======
            let value = BigUint::from_bytes_le(pk_coords.x().to_repr().as_ref());
            assigned_uint.into_crt(ctx, gate, value, &fp_chip.limb_bases, S::LIMB_BITS)
        };
        let y = {
            let assigned_uint = ProperUint::new(field_limbs[1].to_vec());
            let value = BigUint::from_bytes_le(pk_coords.y().to_repr().as_ref());
            assigned_uint.into_crt(ctx, gate, value, &fp_chip.limb_bases, S::LIMB_BITS)
        };

        // assertion check for field_limbs vector to be equal to S::NUM_LIMBS from specification
        for fl in field_limbs.iter() {
            assert_eq!(fl.len(), S::NUM_LIMBS);
        }

        EcPoint::new(x, y)
>>>>>>> dfdb140d
    }

    fn g1_chip(&'a self) -> EccChip<'a, F, FpChip<'a, F>> {
        EccChip::new(self.fp_chip())
    }

    fn fp_chip(&self) -> &FpChip<'a, F> {
        &self.fp_chip
    }

    fn range(&self) -> &RangeChip<F> {
        self.range
    }
}

impl<'a, F: Field, S: Spec> SubCircuit<F> for AggregationCircuitBuilder<'a, F, S> {
    type Config = AggregationCircuitConfig<F>;

    fn new_from_block(_block: &witness::Block<F>) -> Self {
        todo!()
    }

    fn unusable_rows() -> usize {
        todo!()
    }

    fn min_num_rows_block(_block: &witness::Block<F>) -> (usize, usize) {
        todo!()
    }

    fn synthesize_sub(
        &self,
        config: &mut Self::Config,
        challenges: &Challenges<F, Value<F>>,
        layouter: &mut impl Layouter<F>,
    ) -> Result<(), Error> {
        self.synthesize(config, challenges, layouter);

        Ok(())
    }

    fn instance(&self) -> Vec<Vec<F>> {
        vec![]
    }
}

#[cfg(test)]
mod tests {
    use std::fs;

    use super::*;
    use eth_types::Test as S;
    use halo2_base::gates::range::RangeStrategy;
    use halo2_proofs::{
        circuit::SimpleFloorPlanner, dev::MockProver, halo2curves::bn256::Fr, plonk::Circuit,
    };

    #[derive(Debug, Clone)]
    struct TestCircuit<'a, F: Field, S: Spec> {
        inner: AggregationCircuitBuilder<'a, F, S>,
    }

    impl<'a, F: Field, S: Spec> TestCircuit<'a, F, S> {
        const NUM_ADVICE: &[usize] = &[6, 1];
        const NUM_FIXED: usize = 1;
        const NUM_LOOKUP_ADVICE: usize = 1;
        const LOOKUP_BITS: usize = 8;
        const K: usize = 14;
    }

    impl<'a, F: Field, S: Spec> Circuit<F> for TestCircuit<'a, F, S> {
        type Config = (AggregationCircuitConfig<F>, Challenges<F>);
        type FloorPlanner = SimpleFloorPlanner;

        fn without_witnesses(&self) -> Self {
            unimplemented!()
        }

        fn configure(meta: &mut ConstraintSystem<F>) -> Self::Config {
            let validators_table = ValidatorsTable::construct(meta);
            let range = RangeConfig::configure(
                meta,
                RangeStrategy::Vertical,
                Self::NUM_ADVICE,
                &[Self::NUM_LOOKUP_ADVICE],
                Self::NUM_FIXED,
                Self::LOOKUP_BITS,
                Self::K,
            );
            let config = AggregationCircuitConfig::new::<S>(
                meta,
                AggregationCircuitArgs {
                    validators_table,
                    range,
                },
            );

            (config, Challenges::construct(meta))
        }

        fn synthesize(
            &self,
            mut config: Self::Config,
            mut layouter: impl Layouter<F>,
        ) -> Result<(), Error> {
            let challenge = config.1.sha256_input();
            config.0.validators_table.dev_load(
                &mut layouter,
                self.inner.validators,
                self.inner._committees,
                challenge,
            )?;
            self.inner.synthesize_sub(
                &mut config.0,
                &config.1.values(&mut layouter),
                &mut layouter,
            )?;
            Ok(())
        }
    }

    #[test]
    fn test_aggregation_circuit() {
        let k = TestCircuit::<Fr, S>::K;
        let validators: Vec<Validator> =
            serde_json::from_slice(&fs::read("../test_data/validators.json").unwrap()).unwrap();
        let committees: Vec<Committee> =
            serde_json::from_slice(&fs::read("../test_data/committees.json").unwrap()).unwrap();

        let range = RangeChip::default(TestCircuit::<Fr, S>::LOOKUP_BITS);
        let builder = GateThreadBuilder::new(false);
        builder.config(k, None);
        let circuit = TestCircuit::<'_, Fr, S> {
            inner: AggregationCircuitBuilder::new(builder, &validators, &committees, &range),
        };

        let prover = MockProver::<Fr>::run(k as u32, &circuit, vec![]).unwrap();
        prover.assert_satisfied();
    }
}<|MERGE_RESOLUTION|>--- conflicted
+++ resolved
@@ -3,7 +3,7 @@
     util::{Challenges, SubCircuit, SubCircuitConfig},
     witness::{self, Committee, Validator},
 };
-use eth_types::*;
+use eth_types::{Spec, *};
 use gadgets::util::rlc;
 use halo2_base::{
     gates::{
@@ -72,11 +72,8 @@
     // Witness
     validators: &'a [Validator],
     _committees: &'a [Committee],
-<<<<<<< HEAD
     validators_y: Vec<Fq>,
-=======
     _spec: PhantomData<S>,
->>>>>>> dfdb140d
 }
 
 impl<'a, F: Field, S: Spec> AggregationCircuitBuilder<'a, F, S> {
@@ -86,31 +83,24 @@
         committees: &'a [Committee],
         range: &'a RangeChip<F>,
     ) -> Self {
-<<<<<<< HEAD
-        let fp_chip = FpChip::new(range, LIMB_BITS, NUM_LIMBS);
+        let fp_chip = FpChip::new(range, S::LIMB_BITS, S::NUM_LIMBS);
         // TODO: Cache this in Validator witness type
         let validators_y = validators
             .iter()
             .map(|v| {
                 let g1_affine =
-                    G1Affine::from_bytes(&v.pubkey[..G1_FQ_BYTES].try_into().unwrap()).unwrap();
+                    G1Affine::from_bytes(&v.pubkey[..S::G1_FQ_BYTES].try_into().unwrap()).unwrap();
                 g1_affine.y
             })
             .collect();
-=======
-        let fp_chip = FpChip::new(range, S::LIMB_BITS, S::NUM_LIMBS);
->>>>>>> dfdb140d
         Self {
             builder: RefCell::new(builder),
             range,
             fp_chip,
             validators,
             _committees: committees,
-<<<<<<< HEAD
             validators_y,
-=======
             _spec: PhantomData,
->>>>>>> dfdb140d
         }
     }
 
@@ -213,16 +203,9 @@
     fn process_validators(
         &self,
         ctx: &mut Context<F>,
-<<<<<<< HEAD
-    ) -> (
-        Vec<EcPoint<F, FpPoint<F>>>,
-        Vec<[AssignedValue<F>; G1_FQ_BYTES]>,
-    ) {
-=======
     ) -> (Vec<EcPoint<F, FpPoint<F>>>, Vec<Vec<AssignedValue<F>>>) {
         let range = self.range();
 
->>>>>>> dfdb140d
         let fp_chip = self.fp_chip();
         let g1_chip = self.g1_chip();
 
@@ -238,25 +221,15 @@
         {
             let mut in_committee_pubkeys = vec![];
 
-<<<<<<< HEAD
             for (validator, y_coord) in validators.into_iter() {
-                let pk_compressed = validator.pubkey[..G1_FQ_BYTES].to_vec();
+                let pk_compressed = validator.pubkey[..S::G1_FQ_BYTES].to_vec();
                 let mut pk_compressed_cleared = pk_compressed.clone();
-                pk_compressed_cleared[G1_FQ_BYTES - 1] &= 0b0011_1111;
-=======
-            for validator in validators {
-                let pk_compressed = validator.pubkey[..S::G1_FQ_BYTES].to_vec();
->>>>>>> dfdb140d
+                pk_compressed_cleared[S::G1_FQ_BYTES - 1] &= 0b0011_1111;
 
                 let x_coord =
                     Fq::from_bytes(&pk_compressed_cleared.as_slice().try_into().unwrap()).unwrap();
 
-<<<<<<< HEAD
-                let assigned_x_bytes: [AssignedValue<F>; G1_FQ_BYTES] = ctx
-=======
-                // FIXME: constraint y coordinate bytes.
-                let assigned_uncompressed: Vec<AssignedValue<F>> = ctx
->>>>>>> dfdb140d
+                let assigned_x_bytes: Vec<AssignedValue<F>> = ctx
                     .assign_witnesses(
                         x_coord
                             .to_bytes()
@@ -266,7 +239,11 @@
                     )
                     .try_into()
                     .unwrap();
-                let x_crt = self.decode_fq(assigned_x_bytes, &x_coord, ctx);
+
+                // assertion check for assigned_uncompressed vector to be equal to S::G1_BYTES_UNCOMPRESSED from specification
+                assert_eq!(assigned_x_bytes.len(), S::G1_FQ_BYTES);
+
+                let x_crt = self.decode_fq(&assigned_x_bytes, &x_coord, ctx);
 
                 // Load private witness y coordinate
                 let y_crt = fp_chip.load_private(ctx, *y_coord);
@@ -276,29 +253,17 @@
                 let ysq_calc = Self::calculate_ysquared(ctx, fp_chip, x_crt.clone());
                 // Constrain witness y^2 to be equal to calculated y^2
                 fp_chip.assert_equal(ctx, ysq, ysq_calc);
-
-                // assertion check for assigned_uncompressed vector to be equal to S::G1_BYTES_UNCOMPRESSED from specification
-                assert_eq!(assigned_uncompressed.len(), S::G1_BYTES_UNCOMPRESSED);
-
                 // load masked bit from compressed representation
                 let masked_byte =
                     ctx.load_witness(F::from(pk_compressed[S::G1_FQ_BYTES - 1] as u64));
                 let cleared_byte = self.clear_ysign_mask(&masked_byte, ctx);
 
                 // constraint that the loaded masked byte is consistent with the assigned bytes used to construct the point.
-<<<<<<< HEAD
-                ctx.constrain_equal(&cleared_byte, &assigned_x_bytes[G1_FQ_BYTES - 1]);
+                ctx.constrain_equal(&cleared_byte, &assigned_x_bytes[S::G1_FQ_BYTES - 1]);
 
                 // cache assigned compressed pubkey bytes where each byte is constrainted with pubkey point.
                 pubkeys_compressed.push({
-                    let mut compressed_bytes = assigned_x_bytes[..G1_FQ_BYTES - 1].to_vec();
-=======
-                ctx.constrain_equal(&cleared_byte, &assigned_uncompressed[S::G1_FQ_BYTES - 1]);
-
-                // cache assigned compressed pubkey bytes where each byte is constrainted with pubkey point.
-                pubkeys_compressed.push({
-                    let mut compressed_bytes = assigned_uncompressed[..S::G1_FQ_BYTES - 1].to_vec();
->>>>>>> dfdb140d
+                    let mut compressed_bytes = assigned_x_bytes[..S::G1_FQ_BYTES - 1].to_vec();
                     compressed_bytes.push(masked_byte);
                     compressed_bytes.try_into().unwrap()
                 });
@@ -359,13 +324,8 @@
     /// Converts compressed pubkey bytes to Fq point.
     pub fn decode_fq(
         &self,
-<<<<<<< HEAD
-        assigned_bytes: [AssignedValue<F>; G1_FQ_BYTES],
+        assigned_bytes: &[AssignedValue<F>],
         fq: &Fq,
-=======
-        assigned_bytes: Vec<AssignedValue<F>>,
-        pk_affine: &G1Affine,
->>>>>>> dfdb140d
         ctx: &mut Context<F>,
     ) -> ProperCrtUint<F> {
         let range = self.range();
@@ -394,18 +354,7 @@
 
         let x = {
             let assigned_uint = ProperUint::new(field_limbs[0].to_vec());
-<<<<<<< HEAD
             let value = BigUint::from_bytes_le(fq.to_repr().as_ref());
-            assigned_uint.into_crt(ctx, gate, value, &fp_chip.limb_bases, LIMB_BITS)
-        };
-        x
-=======
-            let value = BigUint::from_bytes_le(pk_coords.x().to_repr().as_ref());
-            assigned_uint.into_crt(ctx, gate, value, &fp_chip.limb_bases, S::LIMB_BITS)
-        };
-        let y = {
-            let assigned_uint = ProperUint::new(field_limbs[1].to_vec());
-            let value = BigUint::from_bytes_le(pk_coords.y().to_repr().as_ref());
             assigned_uint.into_crt(ctx, gate, value, &fp_chip.limb_bases, S::LIMB_BITS)
         };
 
@@ -413,9 +362,7 @@
         for fl in field_limbs.iter() {
             assert_eq!(fl.len(), S::NUM_LIMBS);
         }
-
-        EcPoint::new(x, y)
->>>>>>> dfdb140d
+        x
     }
 
     fn g1_chip(&'a self) -> EccChip<'a, F, FpChip<'a, F>> {
