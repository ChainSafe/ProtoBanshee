use crate::{
    table::{LookupTable, ValidatorsTable},
    util::{Challenges, SubCircuit, SubCircuitConfig},
    witness::{self, Committee, Validator},
};
use eth_types::{Spec, *};
use gadgets::util::rlc;
use halo2_base::{
    gates::{
        builder::GateThreadBuilder,
        flex_gate::GateInstructions,
        range::{RangeChip, RangeConfig, RangeInstructions},
    },
    AssignedValue, Context, QuantumCell,
};
use halo2_ecc::{
    bigint::{ProperCrtUint, ProperUint},
    bn254::FpPoint,
    ecc::{EcPoint, EccChip},
    fields::FieldChip,
};
use halo2_proofs::{
    circuit::{Layouter, Region, Value},
    plonk::{ConstraintSystem, Error},
};
use halo2curves::{
    bn256::{Fq, G1Affine},
    group::{ff::PrimeField, GroupEncoding, UncompressedEncoding},
};
use itertools::Itertools;
use num_bigint::BigUint;
use std::{cell::RefCell, marker::PhantomData};

// TODO: Use halo2_ccc::bls12_381::FpChip after carry mod issue is resolved in halo2-lib.
// for details see: https://github.com/flyingnobita/halo2-lib-no-fork/blob/bls12-381/halo2-ecc/src/bls12_381/notes.md
pub type FpChip<'range, F> = halo2_ecc::fields::fp::FpChip<'range, F, halo2curves::bn256::Fq>;

#[derive(Clone, Debug)]
pub struct AggregationCircuitConfig<F: Field> {
    validators_table: ValidatorsTable,
    range: RangeConfig<F>,
}

pub struct AggregationCircuitArgs<F: Field> {
    pub validators_table: ValidatorsTable,
    pub range: RangeConfig<F>,
}

impl<F: Field> SubCircuitConfig<F> for AggregationCircuitConfig<F> {
    type ConfigArgs = AggregationCircuitArgs<F>;

    fn new<S: Spec>(_meta: &mut ConstraintSystem<F>, args: Self::ConfigArgs) -> Self {
        let validators_table = args.validators_table;
        let range = args.range;

        Self {
            validators_table,
            range,
        }
    }

    fn annotate_columns_in_region(&self, region: &mut Region<'_, F>) {
        self.validators_table.annotate_columns_in_region(region);
    }
}

#[derive(Clone, Debug)]
pub struct AggregationCircuitBuilder<'a, F: Field, S: Spec> {
    builder: RefCell<GateThreadBuilder<F>>,
    range: &'a RangeChip<F>,
    fp_chip: FpChip<'a, F>,
    // Witness
    validators: &'a [Validator],
    _committees: &'a [Committee],
    validators_y: Vec<Fq>,
    _spec: PhantomData<S>,
}

impl<'a, F: Field, S: Spec> AggregationCircuitBuilder<'a, F, S> {
    pub fn new(
        builder: GateThreadBuilder<F>,
        validators: &'a [Validator],
        committees: &'a [Committee],
        range: &'a RangeChip<F>,
    ) -> Self {
        let fp_chip = FpChip::new(range, S::LIMB_BITS, S::NUM_LIMBS);
        // TODO: Cache this in Validator witness type
        let validators_y = validators
            .iter()
            .map(|v| {
                let g1_affine =
                    G1Affine::from_bytes(&v.pubkey[..S::G1_FQ_BYTES].try_into().unwrap()).unwrap();
                g1_affine.y
            })
            .collect();
        Self {
            builder: RefCell::new(builder),
            range,
            fp_chip,
            validators,
            _committees: committees,
            validators_y,
            _spec: PhantomData,
        }
    }

    pub fn synthesize(
        &self,
        config: &AggregationCircuitConfig<F>,
        challenges: &Challenges<F, Value<F>>,
        layouter: &mut impl Layouter<F>,
    ) {
        config
            .range
            .load_lookup_table(layouter)
            .expect("load range lookup table");
        let mut first_pass = halo2_base::SKIP_FIRST_PASS;

        layouter
            .assign_region(
                || "AggregationCircuitBuilder generated circuit",
                |mut region| {
                    config.annotate_columns_in_region(&mut region);
                    if first_pass {
                        first_pass = false;
                        return Ok(());
                    }

                    let builder = &mut self.builder.borrow_mut();
                    let ctx = builder.main(0);
                    let mut pubkeys_compressed = vec![];
                    let _aggregated_pubkeys = self.process_validators(ctx, &mut pubkeys_compressed);

                    let ctx = builder.main(1);

                    let randomness = QuantumCell::Constant(
                        halo2_base::utils::value_to_option(challenges.sha256_input()).unwrap(),
                    );

                    let pubkey_rlcs = pubkeys_compressed
                        .into_iter()
                        .map(|compressed| {
                            self.get_rlc(&compressed[..S::G1_BYTES_COMPRESSED], &randomness, ctx)
                        })
                        .collect_vec();

                    let halo2_base::gates::builder::KeygenAssignments::<F> {
                        assigned_advices, ..
                    } = builder.assign_all(
                        &config.range.gate,
                        &config.range.lookup_advice,
                        &config.range.q_lookup,
                        &mut region,
                        Default::default(),
                    );

                    // check that the assigned compressed encoding of pubkey used for constructiong affine point
                    // is consistent with bytes used in validators table
                    // assumption: order of self.validators is same as in BeaconState.validators so we treat iterator index as validator id
                    for (i, assigned_rlc) in pubkey_rlcs.into_iter().enumerate() {
                        // convert halo2lib `AssignedValue` into vanilla Halo2 `Cell`
                        let cells = assigned_rlc
                            .into_iter()
                            .filter_map(|c| c.cell)
                            .filter_map(|ctx_cell| {
                                assigned_advices.get(&(ctx_cell.context_id, ctx_cell.offset))
                            })
                            .map(|&(cell, _)| cell);

                        // get the corresponding cached cells from the validators table
                        let vs_table_cells = config
                            .validators_table
                            .pubkey_cells
                            .get(i)
                            .expect("pubkey cells for validator id");

                        // enforce equality
                        for (left, &right) in cells.zip_eq(vs_table_cells) {
                            region.constrain_equal(left, right)?;
                        }
                    }

                    Ok(())
                },
            )
            .unwrap();
    }

    // TODO: Change to +4 when we switch to BLS12-381
    // Calculates y^2 = x^3 + 3 (the curve equation for bn254)
    fn calculate_ysquared(
        ctx: &mut Context<F>,
        field_chip: &FpChip<'_, F>,
        x: ProperCrtUint<F>,
    ) -> ProperCrtUint<F> {
        let x_squared = field_chip.mul(ctx, x.clone(), x.clone());
        let x_cubed = field_chip.mul(ctx, x_squared, x.clone());

        let plus_b = field_chip.add_constant_no_carry(ctx, x_cubed, 3.into());
        field_chip.carry_mod(ctx, plus_b)
    }

    fn process_validators(
        &self,
        ctx: &mut Context<F>,
        pubkeys_compressed: &mut Vec<Vec<AssignedValue<F>>>,
    ) -> Vec<EcPoint<F, FpPoint<F>>> {
        let range = self.range();

        let fp_chip = self.fp_chip();
        let g1_chip = self.g1_chip();

        let mut aggregated_pubkeys = vec![];

<<<<<<< HEAD
        for (_committee, validators) in self
            .validators
            .into_iter()
            .zip(self.validators_y.iter())
            .group_by(|v| v.0.committee)
            .into_iter()
        {
            let mut in_committee_pubkeys = vec![];

            for (validator, y_coord) in validators.into_iter() {
                let pk_compressed = validator.pubkey[..S::G1_FQ_BYTES].to_vec();
                let mut pk_compressed_cleared = pk_compressed.clone();
                pk_compressed_cleared[S::G1_FQ_BYTES - 1] &= 0b0011_1111;
=======
        for (_committee, validators) in self.validators.iter().group_by(|v| v.committee).into_iter()
        {
            let mut in_committee_pubkeys = vec![];

            for validator in validators {
                let pk_compressed = validator.pubkey[..S::G1_BYTES_COMPRESSED].to_vec();
>>>>>>> 4347b012

                let x_coord =
                    Fq::from_bytes(&pk_compressed_cleared.as_slice().try_into().unwrap()).unwrap();

<<<<<<< HEAD
                let assigned_x_bytes: Vec<AssignedValue<F>> = ctx
                    .assign_witnesses(
                        x_coord
                            .to_bytes()
                            .as_ref()
                            .iter()
                            .map(|&b| F::from(b as u64)),
                    )
                    .try_into()
                    .unwrap();
=======
                // FIXME: constraint y coordinate bytes.
                let assigned_uncompressed: Vec<AssignedValue<F>> = ctx.assign_witnesses(
                    pk_affine
                        .to_uncompressed()
                        .as_ref()
                        .iter()
                        .map(|&b| F::from(b as u64)),
                );
>>>>>>> 4347b012

                // assertion check for assigned_uncompressed vector to be equal to S::G1_BYTES_UNCOMPRESSED from specification
                assert_eq!(assigned_x_bytes.len(), S::G1_FQ_BYTES);

                let x_crt = self.decode_fq(&assigned_x_bytes, &x_coord, ctx);

                // Load private witness y coordinate
                let y_crt = fp_chip.load_private(ctx, *y_coord);
                // Square y coordinate
                let ysq = fp_chip.mul(ctx, y_crt.clone(), y_crt.clone());
                // Calculate y^2 using the elliptic curve equation
                let ysq_calc = Self::calculate_ysquared(ctx, fp_chip, x_crt.clone());
                // Constrain witness y^2 to be equal to calculated y^2
                fp_chip.assert_equal(ctx, ysq, ysq_calc);
                // load masked bit from compressed representation
                let masked_byte =
                    ctx.load_witness(F::from(pk_compressed[S::G1_BYTES_COMPRESSED - 1] as u64));
                let cleared_byte = self.clear_ysign_mask(&masked_byte, ctx);

                // constraint that the loaded masked byte is consistent with the assigned bytes used to construct the point.
<<<<<<< HEAD
                ctx.constrain_equal(&cleared_byte, &assigned_x_bytes[S::G1_FQ_BYTES - 1]);

                // cache assigned compressed pubkey bytes where each byte is constrainted with pubkey point.
                pubkeys_compressed.push({
                    let mut compressed_bytes = assigned_x_bytes[..S::G1_FQ_BYTES - 1].to_vec();
=======
                ctx.constrain_equal(&cleared_byte, &assigned_uncompressed[S::G1_BYTES_COMPRESSED - 1]);

                // cache assigned compressed pubkey bytes where each byte is constrainted with pubkey point.
                pubkeys_compressed.push({
                    let mut compressed_bytes = assigned_uncompressed[..S::G1_BYTES_COMPRESSED - 1].to_vec();
>>>>>>> 4347b012
                    compressed_bytes.push(masked_byte);
                    compressed_bytes
                });

                in_committee_pubkeys.push(EcPoint::new(x_crt, y_crt));
            }

            aggregated_pubkeys.push(g1_chip.sum::<G1Affine>(ctx, in_committee_pubkeys));
        }

        aggregated_pubkeys
    }

    /// Calculates RLCs (1 for each of two chacks of BLS12-381) for compresed bytes of pubkey.
    /// The resulted bigints should be equal to one used validators table.
    pub fn get_rlc(
        &self,
        assigned_bytes: &[AssignedValue<F>],
        randomness: &QuantumCell<F>,
        ctx: &mut Context<F>,
    ) -> [AssignedValue<F>; 2] {
        let gate = self.range().gate();
        // assertion check for assigned_bytes to be equal to S::G1_FQ_BYTES from specification
        assert_eq!(assigned_bytes.len(), S::G1_BYTES_COMPRESSED);

        // TODO: remove next 2 lines after switching to bls12-381
        let mut assigned_bytes = assigned_bytes.to_vec();
        assigned_bytes.resize(48, ctx.load_zero());

        assigned_bytes
            .chunks(32)
            .into_iter()
            .map(|values| rlc::assigned_value(values, randomness, gate, ctx))
            .collect_vec()
            .try_into()
            .unwrap()
    }

    /// Clears the sign mask bit (MSB) of a last byte of compressed pubkey.
    /// This function emulates bitwise and on 01111111 (decimal=127): `b & 127` = c
    fn clear_ysign_mask(&self, b: &AssignedValue<F>, ctx: &mut Context<F>) -> AssignedValue<F> {
        let range = self.range();
        let gate = range.gate();

        // Decomposing only the first bit (MSB): b_shift_msb = b * 2 mod 256 which is equivalent to b <<= 1
        let b_shift_msb = gate.mul(ctx, *b, QuantumCell::Constant(F::from(2)));
        let b_shift_msb = range.div_mod(ctx, b_shift_msb, BigUint::from(256u64), 8).1;

        // Note: to get "sign" bit:
        // let bit = b / 128; // equivalent to (a & 128) >> 7;
        // gate.assert_bit(ctx, bit)

        // Composing back to the original number but zeroing the first bit (MSB)
        // c = b_shift_msb / 2 + bit * 128 = b_shift_msb / 2 (since bit := 0)
        range.div_mod(ctx, b_shift_msb, BigUint::from(2u64), 8).0
    }

    /// Converts compressed pubkey bytes to Fq point.
    pub fn decode_fq(
        &self,
        assigned_bytes: &[AssignedValue<F>],
        fq: &Fq,
        ctx: &mut Context<F>,
    ) -> ProperCrtUint<F> {
        let range = self.range();
        let gate = range.gate();
        let fp_chip = self.fp_chip();

        let two = F::from(2);
        let f256 = ctx.load_constant(two.pow_const(8));

        // TODO: try optimized solution if LIMB_BITS i a multiple of 8:
        // https://github.com/axiom-crypto/axiom-eth/blob/6d2a4acf559a8716b867a715f3acfab745fbad3f/src/util/mod.rs#L419
        let bytes_per_limb = S::G1_BYTES_COMPRESSED / S::NUM_LIMBS + 1;
        let field_limbs = &assigned_bytes
            .chunks(S::G1_BYTES_COMPRESSED)
            .map(|fq_bytes| {
                fq_bytes
                    .chunks(bytes_per_limb)
                    .map(|chunk| {
                        chunk.iter().rev().fold(ctx.load_zero(), |acc, &byte| {
                            gate.mul_add(ctx, acc, f256, byte)
                        })
                    })
                    .collect_vec()
            })
            .collect_vec();

        let x = {
            let assigned_uint = ProperUint::new(field_limbs[0].to_vec());
            let value = BigUint::from_bytes_le(fq.to_repr().as_ref());
            assigned_uint.into_crt(ctx, gate, value, &fp_chip.limb_bases, S::LIMB_BITS)
        };

        // assertion check for field_limbs vector to be equal to S::NUM_LIMBS from specification
        for fl in field_limbs.iter() {
            assert_eq!(fl.len(), S::NUM_LIMBS);
        }
        x
    }

    fn g1_chip(&'a self) -> EccChip<'a, F, FpChip<'a, F>> {
        EccChip::new(self.fp_chip())
    }

    fn fp_chip(&self) -> &FpChip<'a, F> {
        &self.fp_chip
    }

    fn range(&self) -> &RangeChip<F> {
        self.range
    }
}

impl<'a, F: Field, S: Spec> SubCircuit<F> for AggregationCircuitBuilder<'a, F, S> {
    type Config = AggregationCircuitConfig<F>;

    fn new_from_block(_block: &witness::Block<F>) -> Self {
        todo!()
    }

    fn unusable_rows() -> usize {
        todo!()
    }

    fn min_num_rows_block(_block: &witness::Block<F>) -> (usize, usize) {
        todo!()
    }

    fn synthesize_sub(
        &self,
        config: &mut Self::Config,
        challenges: &Challenges<F, Value<F>>,
        layouter: &mut impl Layouter<F>,
    ) -> Result<(), Error> {
        self.synthesize(config, challenges, layouter);

        Ok(())
    }

    fn instance(&self) -> Vec<Vec<F>> {
        vec![]
    }
}

#[cfg(test)]
mod tests {
    use std::fs;

    use super::*;
    use eth_types::Test as S;
    use halo2_base::gates::range::RangeStrategy;
    use halo2_proofs::{
        circuit::SimpleFloorPlanner, dev::MockProver, halo2curves::bn256::Fr, plonk::Circuit,
    };

    #[derive(Debug, Clone)]
    struct TestCircuit<'a, F: Field, S: Spec> {
        inner: AggregationCircuitBuilder<'a, F, S>,
    }

    impl<'a, F: Field, S: Spec> TestCircuit<'a, F, S> {
        const NUM_ADVICE: &[usize] = &[6, 1];
        const NUM_FIXED: usize = 1;
        const NUM_LOOKUP_ADVICE: usize = 1;
        const LOOKUP_BITS: usize = 8;
        const K: usize = 14;
    }

    impl<'a, F: Field, S: Spec> Circuit<F> for TestCircuit<'a, F, S> {
        type Config = (AggregationCircuitConfig<F>, Challenges<F>);
        type FloorPlanner = SimpleFloorPlanner;

        fn without_witnesses(&self) -> Self {
            unimplemented!()
        }

        fn configure(meta: &mut ConstraintSystem<F>) -> Self::Config {
            let validators_table = ValidatorsTable::construct(meta);
            let range = RangeConfig::configure(
                meta,
                RangeStrategy::Vertical,
                Self::NUM_ADVICE,
                &[Self::NUM_LOOKUP_ADVICE],
                Self::NUM_FIXED,
                Self::LOOKUP_BITS,
                Self::K,
            );
            let config = AggregationCircuitConfig::new::<S>(
                meta,
                AggregationCircuitArgs {
                    validators_table,
                    range,
                },
            );

            (config, Challenges::construct(meta))
        }

        fn synthesize(
            &self,
            mut config: Self::Config,
            mut layouter: impl Layouter<F>,
        ) -> Result<(), Error> {
            let challenge = config.1.sha256_input();
            config.0.validators_table.dev_load(
                &mut layouter,
                self.inner.validators,
                self.inner._committees,
                challenge,
            )?;
            self.inner.synthesize_sub(
                &mut config.0,
                &config.1.values(&mut layouter),
                &mut layouter,
            )?;
            Ok(())
        }
    }

    #[test]
    fn test_aggregation_circuit() {
        let k = TestCircuit::<Fr, S>::K;
        let validators: Vec<Validator> =
            serde_json::from_slice(&fs::read("../test_data/validators.json").unwrap()).unwrap();
        let committees: Vec<Committee> =
            serde_json::from_slice(&fs::read("../test_data/committees.json").unwrap()).unwrap();

        let range = RangeChip::default(TestCircuit::<Fr, S>::LOOKUP_BITS);
        let builder = GateThreadBuilder::new(false);
        builder.config(k, None);
        let circuit = TestCircuit::<'_, Fr, S> {
            inner: AggregationCircuitBuilder::new(builder, &validators, &committees, &range),
        };

        let prover = MockProver::<Fr>::run(k as u32, &circuit, vec![]).unwrap();
        prover.assert_satisfied();
    }
}<|MERGE_RESOLUTION|>--- conflicted
+++ resolved
@@ -89,7 +89,8 @@
             .iter()
             .map(|v| {
                 let g1_affine =
-                    G1Affine::from_bytes(&v.pubkey[..S::G1_FQ_BYTES].try_into().unwrap()).unwrap();
+                    G1Affine::from_bytes(&v.pubkey[..S::G1_BYTES_COMPRESSED].try_into().unwrap())
+                        .unwrap();
                 g1_affine.y
             })
             .collect();
@@ -212,7 +213,6 @@
 
         let mut aggregated_pubkeys = vec![];
 
-<<<<<<< HEAD
         for (_committee, validators) in self
             .validators
             .into_iter()
@@ -223,22 +223,13 @@
             let mut in_committee_pubkeys = vec![];
 
             for (validator, y_coord) in validators.into_iter() {
-                let pk_compressed = validator.pubkey[..S::G1_FQ_BYTES].to_vec();
+                let pk_compressed = validator.pubkey[..S::G1_BYTES_COMPRESSED].to_vec();
                 let mut pk_compressed_cleared = pk_compressed.clone();
-                pk_compressed_cleared[S::G1_FQ_BYTES - 1] &= 0b0011_1111;
-=======
-        for (_committee, validators) in self.validators.iter().group_by(|v| v.committee).into_iter()
-        {
-            let mut in_committee_pubkeys = vec![];
-
-            for validator in validators {
-                let pk_compressed = validator.pubkey[..S::G1_BYTES_COMPRESSED].to_vec();
->>>>>>> 4347b012
+                pk_compressed_cleared[S::G1_BYTES_COMPRESSED - 1] &= 0b0011_1111;
 
                 let x_coord =
                     Fq::from_bytes(&pk_compressed_cleared.as_slice().try_into().unwrap()).unwrap();
 
-<<<<<<< HEAD
                 let assigned_x_bytes: Vec<AssignedValue<F>> = ctx
                     .assign_witnesses(
                         x_coord
@@ -249,19 +240,9 @@
                     )
                     .try_into()
                     .unwrap();
-=======
-                // FIXME: constraint y coordinate bytes.
-                let assigned_uncompressed: Vec<AssignedValue<F>> = ctx.assign_witnesses(
-                    pk_affine
-                        .to_uncompressed()
-                        .as_ref()
-                        .iter()
-                        .map(|&b| F::from(b as u64)),
-                );
->>>>>>> 4347b012
 
                 // assertion check for assigned_uncompressed vector to be equal to S::G1_BYTES_UNCOMPRESSED from specification
-                assert_eq!(assigned_x_bytes.len(), S::G1_FQ_BYTES);
+                assert_eq!(assigned_x_bytes.len(), S::G1_BYTES_COMPRESSED);
 
                 let x_crt = self.decode_fq(&assigned_x_bytes, &x_coord, ctx);
 
@@ -279,19 +260,12 @@
                 let cleared_byte = self.clear_ysign_mask(&masked_byte, ctx);
 
                 // constraint that the loaded masked byte is consistent with the assigned bytes used to construct the point.
-<<<<<<< HEAD
-                ctx.constrain_equal(&cleared_byte, &assigned_x_bytes[S::G1_FQ_BYTES - 1]);
+                ctx.constrain_equal(&cleared_byte, &assigned_x_bytes[S::G1_BYTES_COMPRESSED - 1]);
 
                 // cache assigned compressed pubkey bytes where each byte is constrainted with pubkey point.
                 pubkeys_compressed.push({
-                    let mut compressed_bytes = assigned_x_bytes[..S::G1_FQ_BYTES - 1].to_vec();
-=======
-                ctx.constrain_equal(&cleared_byte, &assigned_uncompressed[S::G1_BYTES_COMPRESSED - 1]);
-
-                // cache assigned compressed pubkey bytes where each byte is constrainted with pubkey point.
-                pubkeys_compressed.push({
-                    let mut compressed_bytes = assigned_uncompressed[..S::G1_BYTES_COMPRESSED - 1].to_vec();
->>>>>>> 4347b012
+                    let mut compressed_bytes =
+                        assigned_x_bytes[..S::G1_BYTES_COMPRESSED - 1].to_vec();
                     compressed_bytes.push(masked_byte);
                     compressed_bytes
                 });
