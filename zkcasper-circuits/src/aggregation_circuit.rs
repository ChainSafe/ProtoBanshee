use crate::{
    gadget::crypto::{FpPoint, G1Chip, G1Point},
    table::{LookupTable, ValidatorsTable},
    util::{decode_into_field, print_fq_dev, Challenges, SubCircuit, SubCircuitConfig},
    witness::{self, Committee, Validator, DUMMY_VALIDATOR},
};
use eth_types::{Spec, *};
use ff::Field as FF;
use gadgets::util::rlc;
use group::prime::PrimeCurveAffine;
use halo2_base::{
    gates::{
        builder::{parallelize_in, GateThreadBuilder},
        flex_gate::GateInstructions,
        range::{RangeChip, RangeConfig, RangeInstructions},
    },
    utils::CurveAffineExt,
    AssignedValue, Context, QuantumCell,
};
use halo2_ecc::{
    bigint::{ProperCrtUint, ProperUint},
    ecc::{EcPoint, EccChip},
    fields::{fp, FieldChip, Selectable},
};
use halo2_proofs::{
    circuit::{Layouter, Region, Value},
    plonk::{ConstraintSystem, Error},
};
use halo2curves::{
    group::{ff::PrimeField, GroupEncoding, UncompressedEncoding},
    CurveAffine, CurveExt,
};
use itertools::Itertools;
use num::Integer;
use num_bigint::BigUint;
use rayon::prelude::*;
use std::{
    cell::{RefCell, RefMut},
    iter,
    marker::PhantomData,
};

#[allow(type_alias_bounds)]
type FpChip<'chip, F, C: AppCurveExt> = halo2_ecc::fields::fp::FpChip<'chip, F, C::Fq>;

#[derive(Clone, Debug)]
pub struct AggregationCircuitConfig<F: Field> {
    validators_table: ValidatorsTable,
    range: RangeConfig<F>,
}

pub struct AggregationCircuitArgs<F: Field> {
    pub validators_table: ValidatorsTable,
    pub range: RangeConfig<F>,
}

impl<F: Field> SubCircuitConfig<F> for AggregationCircuitConfig<F> {
    type ConfigArgs = AggregationCircuitArgs<F>;

    fn new<S: Spec>(_meta: &mut ConstraintSystem<F>, args: Self::ConfigArgs) -> Self {
        let validators_table = args.validators_table;
        let range = args.range;

        Self {
            validators_table,
            range,
        }
    }

    fn annotate_columns_in_region(&self, region: &mut Region<'_, F>) {
        self.validators_table.annotate_columns_in_region(region);
    }
}

#[derive(Clone, Debug)]
pub struct AggregationCircuitBuilder<'a, F: Field, S: Spec + Sync> {
    builder: RefCell<GateThreadBuilder<F>>,
    range: &'a RangeChip<F>,
    fp_chip: FpChip<'a, F, S::PubKeysCurve>,
    // Witness
    validators: &'a [Validator],
    _committees: &'a [Committee],
    validators_y: Vec<<S::PubKeysCurve as AppCurveExt>::Fq>,
    _spec: PhantomData<S>,
}

impl<'a, F: Field, S: Spec + Sync> AggregationCircuitBuilder<'a, F, S> {
    pub fn new(
        builder: GateThreadBuilder<F>,
        validators: &'a [Validator],
        committees: &'a [Committee],
        validators_y: Vec<<S::PubKeysCurve as AppCurveExt>::Fq>,
        range: &'a RangeChip<F>,
    ) -> Self {
        let fp_chip = FpChip::<F, S::PubKeysCurve>::new(
            range,
            S::PubKeysCurve::LIMB_BITS,
            S::PubKeysCurve::NUM_LIMBS,
        );
        Self {
            builder: RefCell::new(builder),
            range,
            fp_chip,
            validators,
            _committees: committees,
            validators_y,
            _spec: PhantomData,
        }
    }

    pub fn synthesize(
        &self,
        config: &AggregationCircuitConfig<F>,
        challenges: &Challenges<F, Value<F>>,
        layouter: &mut impl Layouter<F>,
    ) {
        config
            .range
            .load_lookup_table(layouter)
            .expect("load range lookup table");
        let mut first_pass = halo2_base::SKIP_FIRST_PASS;

        layouter
            .assign_region(
                || "AggregationCircuitBuilder generated circuit",
                |mut region| {
                    config.annotate_columns_in_region(&mut region);
                    if first_pass {
                        first_pass = false;
                        return Ok(());
                    }

                    let builder = &mut self.builder.borrow_mut();
                    let mut pubkeys_compressed = vec![];
<<<<<<< HEAD
                    let mut aggregation_nums = vec![];
                    let _aggregated_pubkeys = self.process_validators(
                        ctx,
                        &mut pubkeys_compressed,
                        &mut aggregation_nums,
                    );
=======
                    let _aggregated_pubkeys =
                        self.process_validators(builder, &mut pubkeys_compressed);
>>>>>>> 3726df6e

                    let ctx = builder.main(1);

                    let randomness = QuantumCell::Constant(
                        halo2_base::utils::value_to_option(challenges.sha256_input()).unwrap(),
                    );

                    let pubkey_rlcs = pubkeys_compressed
                        .into_iter()
                        .map(|compressed| self.get_rlc(&compressed, &randomness, ctx))
                        .collect_vec();

                    let halo2_base::gates::builder::KeygenAssignments::<F> {
                        assigned_advices, ..
                    } = builder.assign_all(
                        &config.range.gate,
                        &config.range.lookup_advice,
                        &config.range.q_lookup,
                        &mut region,
                        Default::default(),
                    );

                    // check that the assigned compressed encoding of pubkey used for constructiong affine point
                    // is consistent with bytes used in validators table
                    // assumption: order of self.validators is same as in BeaconState.validators so we treat iterator index as validator id
                    for (i, assigned_rlc) in pubkey_rlcs.into_iter().enumerate() {
                        // convert halo2lib `AssignedValue` into vanilla Halo2 `Cell`
                        let cells = assigned_rlc
                            .into_iter()
                            .filter_map(|c| c.cell)
                            .filter_map(|ctx_cell| {
                                assigned_advices.get(&(ctx_cell.context_id, ctx_cell.offset))
                            })
                            .map(|&(cell, _)| cell);

                        // get the corresponding cached cells from the validators table
                        let vs_table_cells = config
                            .validators_table
                            .pubkey_cells
                            .get(i)
                            .expect("pubkey cells for validator id");

                        // enforce equality and order
                        // WARNING: the variable number of valdiators might cause issues in proof generation
                        // FIXME: pad up to max (supported) valdiators count (?)
                        for (left, &right) in cells.zip_eq(vs_table_cells) {
                            region.constrain_equal(left, right)?;
                        }
                    }

                    Ok(())
                },
            )
            .unwrap();
    }

    // Calculates y^2 = x^3 + 4 (the curve equation)
    fn calculate_ysquared<C: AppCurveExt>(
        ctx: &mut Context<F>,
        field_chip: &FpChip<'_, F, C>,
        x: ProperCrtUint<F>,
    ) -> ProperCrtUint<F> {
        let x_squared = field_chip.mul(ctx, x.clone(), x.clone());
        let x_cubed = field_chip.mul(ctx, x_squared, x);

        let plus_b = field_chip.add_constant_no_carry(ctx, x_cubed, C::B.into());
        field_chip.carry_mod(ctx, plus_b)
    }

    /// takes a list of validators and groups them by committees
    /// aggregates them by committee, and appends `pubkeys_compressed` with assigned pubkeys
    /// of validators in compressed byte form.
    fn process_validators(
        &self,
        builder: &mut GateThreadBuilder<F>,
        pubkeys_compressed: &mut Vec<Vec<AssignedValue<F>>>,
        aggregation_nums: &mut Vec<Vec<AssignedValue<F>>>,
    ) -> Vec<EcPoint<F, FpPoint<F>>> {
        let witness_gen_only = builder.witness_gen_only();
        let range = self.range();
        let gate = range.gate();

        let fp_chip = self.fp_chip();
        let g1_chip = self.g1_chip();

        let pubkey_compressed_len = S::PubKeysCurve::BYTES_FQ;
<<<<<<< HEAD

        let mut aggregated_pubkeys = vec![];

        // Set y = sqrt(B) for dummy validators to sutisfy curve equation
        // Note: this only works for curves that have B exponent of 2, e.g. BLS12-381
        let dymmy_y =
            <S::PubKeysCurve as AppCurveExt>::Fq::from((S::PubKeysCurve::B as f64).sqrt() as u64);
        let g1_identity = g1_chip.load_identity(ctx);

        for (committee, validators) in self
=======
        let grouped_validators = self
>>>>>>> 3726df6e
            .validators
            .iter()
            .zip(self.validators_y.iter())
            .group_by(|v| v.0.committee)
            .into_iter()
<<<<<<< HEAD
        {
            let mut attested_pubkeys = vec![];
            let mut aggregation_bits = vec![];

            for (validator, y_coord) in validators
                .into_iter()
                .pad_using(S::MAX_VALIDATORS_PER_COMMITTEE, |i| {
                    (&DUMMY_VALIDATOR, &dymmy_y)
                })
            {
                let is_attested = ctx.load_witness(F::from(validator.is_attested as u64));

=======
            .map(|(_committee, validator_coord_group)| {
                // NOTE: This needs to be a plain vector instead of the `Group` object that
                // isn't ParIter.
                validator_coord_group.into_iter().collect_vec()
            })
            .collect_vec();

        // NOTE: We convert the grouped validators into Rayon-provided `ParIter` so that we can use
        // parallel threads. But because of this, we can't use &mut self or any other mutable
        // types, so instead we return a vector of tuples from this `.map`, which we process later.
        type ParallelizedOutput<F> = (
            EcPoint<F, FpPoint<F>>,
            Context<F>,
            Vec<Vec<AssignedValue<F>>>,
        );

        let result = parallelize_in(0, builder, grouped_validators, |ctx, validators| {
            // Note: Nothing within here can take `self`.
            let mut in_committee_pubkeys = vec![];
            let mut pubkeys_compressed_thread = vec![];

            for (validator, y_coord) in validators.into_iter() {
>>>>>>> 3726df6e
                let assigned_x_compressed_bytes: Vec<AssignedValue<F>> =
                    ctx.assign_witnesses(validator.pubkey.iter().map(|&b| F::from(b as u64)));

                // assertion check for assigned_uncompressed vector to be equal to S::PubKeyCurve::BYTES_UNCOMPRESSED from specification
                assert_eq!(assigned_x_compressed_bytes.len(), pubkey_compressed_len);

                // masked byte from compressed representation
                let masked_byte = &assigned_x_compressed_bytes[pubkey_compressed_len - 1];
                // clear the sign bit from masked byte
                let cleared_byte = Self::clear_flag_bits(range, masked_byte, ctx);
                // Use the cleared byte to construct the x coordinate
                let assigned_x_bytes_cleared = [
                    &assigned_x_compressed_bytes.as_slice()[..pubkey_compressed_len - 1],
                    &[cleared_byte],
                ]
                .concat();
                let x_crt = decode_into_field::<F, S::PubKeysCurve>(
                    assigned_x_bytes_cleared,
                    &fp_chip.limb_bases,
                    gate,
                    ctx,
                );

                // Load private witness y coordinate
                let y_crt = fp_chip.load_private(ctx, *y_coord);
                // Square y coordinate
                let ysq = fp_chip.mul(ctx, y_crt.clone(), y_crt.clone());
                // Calculate y^2 using the elliptic curve equation
                let ysq_calc =
                    Self::calculate_ysquared::<S::PubKeysCurve>(ctx, fp_chip, x_crt.clone());
                // Constrain witness y^2 to be equal to calculated y^2
                fp_chip.assert_equal(ctx, ysq, ysq_calc);

<<<<<<< HEAD
                // Cache assigned compressed pubkey bytes where each byte is constrainted with pubkey point.
                pubkeys_compressed.push(assigned_x_compressed_bytes);

                // *Note*: Normally, we would need to take into account the sign of the y coordinate, but
=======
                // cache assigned compressed pubkey bytes where each byte is constrainted with pubkey point.
                // push this to the returnable and then use that
                pubkeys_compressed_thread.push(assigned_x_compressed_bytes);
                // Normally, we would need to take into account the sign of the y coordinate, but
>>>>>>> 3726df6e
                // because we are concerned only with signature forgery, if this is the wrong
                // sign, the signature will be invalid anyway and thus verification fails.

                attested_pubkeys.push(EcPoint::new(x_crt, y_crt));
                aggregation_bits.push(is_attested);
            }
<<<<<<< HEAD

            aggregated_pubkeys.push(Self::aggregate_pubkeys(
                &g1_chip,
                ctx,
                attested_pubkeys,
                aggregation_bits,
            ));
=======
            (
                g1_chip.sum::<<S::PubKeysCurve as AppCurveExt>::Affine>(
                    &mut ctx.clone(),
                    in_committee_pubkeys,
                ),
                ctx.clone(),
                pubkeys_compressed_thread,
            )
        });
        let mut aggregated_pubkeys = vec![];
        for (aggregated_pubkey, context, pubkeys_compressed_thread) in result.iter() {
            aggregated_pubkeys.push(aggregated_pubkey.clone());
            builder.threads[0].push(context.clone());
            for item in pubkeys_compressed_thread {
                pubkeys_compressed.push(item.clone());
            }
>>>>>>> 3726df6e
        }

        aggregated_pubkeys
    }

    pub fn aggregate_pubkeys<'b>(
        g1_chip: &G1Chip<'b, F, S::PubKeysCurve>,
        ctx: &mut Context<F>,
        pubkeys: impl IntoIterator<Item = G1Point<F>>,
        aggregation_bits: impl IntoIterator<Item = AssignedValue<F>>,
    ) -> G1Point<F> {
        let rand_point = g1_chip.load_random_point::<<S::PubKeysCurve as AppCurveExt>::Affine>(ctx);
        let mut acc = rand_point.clone();
        for (bit, point) in aggregation_bits.into_iter().zip(pubkeys.into_iter()) {
            let _acc = g1_chip.add_unequal(ctx, acc.clone(), point, true);
            acc = g1_chip.select(ctx, _acc, acc, bit);
        }
        g1_chip.sub_unequal(ctx, acc, rand_point, false)
    }

    /// Calculates RLCs (1 for each of two chacks of BLS12-381) for compresed bytes of pubkey.
    /// The resulted bigints should be equal to one used validators table.
    pub fn get_rlc(
        &self,
        assigned_bytes: &[AssignedValue<F>],
        randomness: &QuantumCell<F>,
        ctx: &mut Context<F>,
    ) -> [AssignedValue<F>; 2] {
        let gate = self.range().gate();
        // assertion check for assigned_bytes to be equal to BASE_BYTES from specification
        assert_eq!(assigned_bytes.len(), S::PubKeysCurve::BYTES_FQ);

        // TODO: remove next 2 lines after switching to bls12-381
        let mut assigned_bytes = assigned_bytes.to_vec();
        assigned_bytes.resize(48, ctx.load_zero());

        assigned_bytes
            .chunks(32)
            .into_iter()
            .map(|values| rlc::assigned_value(values, randomness, gate, ctx))
            .collect_vec()
            .try_into()
            .unwrap()
    }

    /// Clears the 3 first least significat bits used for flags from a last byte of compressed pubkey.
    /// This function emulates bitwise and on 00011111 (0x1F): `b & 0b00011111` = c
    fn clear_flag_bits(
        range: &RangeChip<F>,
        b: &AssignedValue<F>,
        ctx: &mut Context<F>,
    ) -> AssignedValue<F> {
        let gate = range.gate();
        // Shift `a` three bits to the left (equivalent to a << 3 mod 256)
        let b_shifted = gate.mul(ctx, *b, QuantumCell::Constant(F::from(8)));
        // since b_shifted can at max be 255*8=2^4 we use 16 bits for modulo division.
        let b_shifted = range.div_mod(ctx, b_shifted, BigUint::from(256u64), 16).1;

        // Shift `s` three bits to the right (equivalent to s >> 3) to zeroing the first three bits (MSB) of `a`.
        range.div_mod(ctx, b_shifted, BigUint::from(8u64), 8).0
    }

    fn g1_chip(&'a self) -> G1Chip<F, S::PubKeysCurve> {
        G1Chip::<F, S::PubKeysCurve>::new(self.fp_chip())
    }

    fn fp_chip(&self) -> &FpChip<'a, F, S::PubKeysCurve> {
        &self.fp_chip
    }

    fn range(&self) -> &RangeChip<F> {
        self.range
    }
}

impl<'a, F: Field, S: Spec + Sync> SubCircuit<F> for AggregationCircuitBuilder<'a, F, S> {
    type Config = AggregationCircuitConfig<F>;
    type SynthesisArgs = ();

    fn new_from_block(_block: &witness::Block<F>) -> Self {
        todo!()
    }

    fn unusable_rows() -> usize {
        todo!()
    }

    fn min_num_rows_block(_block: &witness::Block<F>) -> (usize, usize) {
        todo!()
    }

    fn synthesize_sub(
        &self,
        config: &mut Self::Config,
        challenges: &Challenges<F, Value<F>>,
        layouter: &mut impl Layouter<F>,
        _: Self::SynthesisArgs,
    ) -> Result<(), Error> {
        self.synthesize(config, challenges, layouter);

        Ok(())
    }

    fn instance(&self) -> Vec<Vec<F>> {
        vec![]
    }
}

#[cfg(test)]
mod tests {
    use std::fs;

    use super::*;
    use eth_types::Test as S;
    use group::{prime::PrimeCurveAffine, Group};
    use halo2_base::gates::range::RangeStrategy;
    use halo2_proofs::{
        circuit::SimpleFloorPlanner, dev::MockProver, halo2curves::bn256::Fr, plonk::Circuit,
    };
    use halo2curves::bls12_381::G1Affine;

    #[derive(Debug, Clone)]
    struct TestCircuit<'a, F: Field, S: Spec + Sync> {
        inner: AggregationCircuitBuilder<'a, F, S>,
    }

    impl<'a, F: Field, S: Spec + Sync> TestCircuit<'a, F, S> {
        const NUM_ADVICE: &[usize] = &[6, 1];
        const NUM_FIXED: usize = 1;
        const NUM_LOOKUP_ADVICE: usize = 2;
        const LOOKUP_BITS: usize = 8;
        const K: usize = 14;
    }

    impl<'a, F: Field, S: Spec + Sync> Circuit<F> for TestCircuit<'a, F, S> {
        type Config = (AggregationCircuitConfig<F>, Challenges<F>);
        type FloorPlanner = SimpleFloorPlanner;

        fn without_witnesses(&self) -> Self {
            unimplemented!()
        }

        fn configure(meta: &mut ConstraintSystem<F>) -> Self::Config {
            let validators_table = ValidatorsTable::construct::<S, F>(meta);
            let range = RangeConfig::configure(
                meta,
                RangeStrategy::Vertical,
                Self::NUM_ADVICE,
                &[Self::NUM_LOOKUP_ADVICE],
                Self::NUM_FIXED,
                Self::LOOKUP_BITS,
                Self::K,
            );
            let config = AggregationCircuitConfig::new::<S>(
                meta,
                AggregationCircuitArgs {
                    validators_table,
                    range,
                },
            );

            (config, Challenges::construct(meta))
        }

        fn synthesize(
            &self,
            mut config: Self::Config,
            mut layouter: impl Layouter<F>,
        ) -> Result<(), Error> {
            let challenge = config.1.sha256_input();
            config.0.validators_table.dev_load::<S, _>(
                &mut layouter,
                self.inner.validators,
                self.inner._committees,
                challenge,
            )?;
            self.inner.synthesize_sub(
                &mut config.0,
                &config.1.values(&mut layouter),
                &mut layouter,
                (),
            )?;
            Ok(())
        }
    }

    #[test]
    fn test_aggregation_circuit() {
        let k = TestCircuit::<Fr, S>::K;
        let validators: Vec<Validator> =
            serde_json::from_slice(&fs::read("../test_data/validators.json").unwrap()).unwrap();
        let committees: Vec<Committee> =
            serde_json::from_slice(&fs::read("../test_data/committees.json").unwrap()).unwrap();

        let validators_y = validators
            .iter()
            .map(|v| {
                let g1_affine = G1Affine::from_uncompressed(
                    &v.pubkey_uncompressed.as_slice().try_into().unwrap(),
                )
                .unwrap();

                g1_affine.y
            })
            .collect_vec();

        let range = RangeChip::default(TestCircuit::<Fr, S>::LOOKUP_BITS);
        let builder = GateThreadBuilder::new(false);
        builder.config(k, None);
        let circuit = TestCircuit::<'_, Fr, S> {
            inner: AggregationCircuitBuilder::new(
                builder,
                &validators,
                &committees,
                validators_y,
                &range,
            ),
        };

        let prover = MockProver::<Fr>::run(k as u32, &circuit, vec![]).unwrap();
        prover.assert_satisfied();
    }

    #[test]
    fn decompose_second_bit_and_compose() {
        let a = 134u8;

        let mut s = ((a as u64 * 2) % 256) as u8; // equivalent to a <<= 1 mod 256;

        println!("s1 = {}", s);

        // Decompose the second bit
        let second_bit = (s as u64) / 128; // Extract the second bit

        println!("second_bit = {}", second_bit);

        s = ((s as u64 * 4) % 256) as u8;

        println!("s2 = {}", s);

        // Compose back to the original number but zeroing the second bit
        let c = s / 8; // Shift bits one to the right

        println!("c = {}", c);

        assert_eq!(a & 31, c);
    }

    #[test]
    fn test_affine_add() {
        let iden = G1Affine::identity();
        let rand1 = G1Affine::random(&mut rand::thread_rng());
        let rand2 = G1Affine::random(&mut rand::thread_rng());

        let sum = rand1 + rand2;
        let sum2 = rand1 + rand2 + iden;

        println!("sum: {:?}", sum);
        println!("sum2: {:?}", sum2);
        assert_eq!(sum, sum2);
    }
}<|MERGE_RESOLUTION|>--- conflicted
+++ resolved
@@ -132,17 +132,8 @@
 
                     let builder = &mut self.builder.borrow_mut();
                     let mut pubkeys_compressed = vec![];
-<<<<<<< HEAD
-                    let mut aggregation_nums = vec![];
-                    let _aggregated_pubkeys = self.process_validators(
-                        ctx,
-                        &mut pubkeys_compressed,
-                        &mut aggregation_nums,
-                    );
-=======
                     let _aggregated_pubkeys =
                         self.process_validators(builder, &mut pubkeys_compressed);
->>>>>>> 3726df6e
 
                     let ctx = builder.main(1);
 
@@ -219,7 +210,6 @@
         &self,
         builder: &mut GateThreadBuilder<F>,
         pubkeys_compressed: &mut Vec<Vec<AssignedValue<F>>>,
-        aggregation_nums: &mut Vec<Vec<AssignedValue<F>>>,
     ) -> Vec<EcPoint<F, FpPoint<F>>> {
         let witness_gen_only = builder.witness_gen_only();
         let range = self.range();
@@ -229,39 +219,18 @@
         let g1_chip = self.g1_chip();
 
         let pubkey_compressed_len = S::PubKeysCurve::BYTES_FQ;
-<<<<<<< HEAD
-
-        let mut aggregated_pubkeys = vec![];
 
         // Set y = sqrt(B) for dummy validators to sutisfy curve equation
         // Note: this only works for curves that have B exponent of 2, e.g. BLS12-381
         let dymmy_y =
             <S::PubKeysCurve as AppCurveExt>::Fq::from((S::PubKeysCurve::B as f64).sqrt() as u64);
-        let g1_identity = g1_chip.load_identity(ctx);
-
-        for (committee, validators) in self
-=======
+
         let grouped_validators = self
->>>>>>> 3726df6e
             .validators
             .iter()
             .zip(self.validators_y.iter())
             .group_by(|v| v.0.committee)
             .into_iter()
-<<<<<<< HEAD
-        {
-            let mut attested_pubkeys = vec![];
-            let mut aggregation_bits = vec![];
-
-            for (validator, y_coord) in validators
-                .into_iter()
-                .pad_using(S::MAX_VALIDATORS_PER_COMMITTEE, |i| {
-                    (&DUMMY_VALIDATOR, &dymmy_y)
-                })
-            {
-                let is_attested = ctx.load_witness(F::from(validator.is_attested as u64));
-
-=======
             .map(|(_committee, validator_coord_group)| {
                 // NOTE: This needs to be a plain vector instead of the `Group` object that
                 // isn't ParIter.
@@ -280,11 +249,18 @@
 
         let result = parallelize_in(0, builder, grouped_validators, |ctx, validators| {
             // Note: Nothing within here can take `self`.
-            let mut in_committee_pubkeys = vec![];
             let mut pubkeys_compressed_thread = vec![];
-
-            for (validator, y_coord) in validators.into_iter() {
->>>>>>> 3726df6e
+            let mut attested_pubkeys = vec![];
+            let mut aggregation_bits = vec![];
+
+            for (validator, y_coord) in validators
+                .into_iter()
+                .pad_using(S::MAX_VALIDATORS_PER_COMMITTEE, |i| {
+                    (&DUMMY_VALIDATOR, &dymmy_y)
+                })
+            {
+                let is_attested = ctx.load_witness(F::from(validator.is_attested as u64));
+
                 let assigned_x_compressed_bytes: Vec<AssignedValue<F>> =
                     ctx.assign_witnesses(validator.pubkey.iter().map(|&b| F::from(b as u64)));
 
@@ -318,41 +294,23 @@
                 // Constrain witness y^2 to be equal to calculated y^2
                 fp_chip.assert_equal(ctx, ysq, ysq_calc);
 
-<<<<<<< HEAD
-                // Cache assigned compressed pubkey bytes where each byte is constrainted with pubkey point.
-                pubkeys_compressed.push(assigned_x_compressed_bytes);
-
-                // *Note*: Normally, we would need to take into account the sign of the y coordinate, but
-=======
                 // cache assigned compressed pubkey bytes where each byte is constrainted with pubkey point.
                 // push this to the returnable and then use that
                 pubkeys_compressed_thread.push(assigned_x_compressed_bytes);
                 // Normally, we would need to take into account the sign of the y coordinate, but
->>>>>>> 3726df6e
                 // because we are concerned only with signature forgery, if this is the wrong
                 // sign, the signature will be invalid anyway and thus verification fails.
 
                 attested_pubkeys.push(EcPoint::new(x_crt, y_crt));
                 aggregation_bits.push(is_attested);
             }
-<<<<<<< HEAD
-
-            aggregated_pubkeys.push(Self::aggregate_pubkeys(
-                &g1_chip,
-                ctx,
-                attested_pubkeys,
-                aggregation_bits,
-            ));
-=======
             (
-                g1_chip.sum::<<S::PubKeysCurve as AppCurveExt>::Affine>(
-                    &mut ctx.clone(),
-                    in_committee_pubkeys,
-                ),
+                Self::aggregate_pubkeys(&g1_chip, ctx, attested_pubkeys, aggregation_bits),
                 ctx.clone(),
                 pubkeys_compressed_thread,
             )
         });
+
         let mut aggregated_pubkeys = vec![];
         for (aggregated_pubkey, context, pubkeys_compressed_thread) in result.iter() {
             aggregated_pubkeys.push(aggregated_pubkey.clone());
@@ -360,7 +318,6 @@
             for item in pubkeys_compressed_thread {
                 pubkeys_compressed.push(item.clone());
             }
->>>>>>> 3726df6e
         }
 
         aggregated_pubkeys
