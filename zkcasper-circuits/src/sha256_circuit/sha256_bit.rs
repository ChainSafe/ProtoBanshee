use super::util::*;
use crate::{util::rlc, witness::HashInput};
use eth_types::Field;
use itertools::Itertools;
use log::debug;

#[derive(Clone, Debug, PartialEq)]
pub struct ShaRow<F> {
    pub(crate) w: [bool; NUM_BITS_PER_WORD_W],
    pub(crate) a: [bool; NUM_BITS_PER_WORD_EXT],
    pub(crate) e: [bool; NUM_BITS_PER_WORD_EXT],
    pub(crate) is_final: bool,
    pub(crate) is_right: bool,
    pub(crate) length: usize,
    pub(crate) data_rlc: F,
    pub(crate) hash_rlc: F,
    pub(crate) is_paddings: [bool; ABSORB_WIDTH_PER_ROW_BYTES],
    pub(crate) intermediary_data_rlcs: [F; ABSORB_WIDTH_PER_ROW_BYTES],
    pub(crate) final_hash_bytes: [F; NUM_BYTES_FINAL_HASH],
    // feature: [multi input lookups]
    pub(crate) chunks_rlc: [F; 2],
    pub(crate) rnd_pow: F,
    // feature: [lookups by value]
    pub(crate) u8_pow: [F; 2],
    pub(crate) chunks_val: [F; 2],
    pub(crate) is_rlc: [bool; 2],
    // end
}

pub fn sha256<F: Field>(rows: &mut Vec<ShaRow<F>>, inputs: &[&[u8]; 2], rnd: F, is_rlc: [bool; 2]) {
    // feature: [multi input lookups]
    // Prepare inputs RLCs in advance
    let mut inputs_rlc = [F::zero(), F::zero()];
    for (idx, _) in inputs.iter().enumerate() {
        for &byte in inputs[idx].iter() {
            inputs_rlc[idx] = inputs_rlc[idx] * rnd + F::from(byte as u64);
        }
    }
    // end

    // feature: [lookups by value]
    let two = F::from(2);
    let f256 = two.pow_const(8);
    let mut inputs_vals = [F::zero(), F::zero()];
    for (idx, _) in inputs.iter().enumerate() {
        for (i, &byte) in inputs[idx].iter().take(32).enumerate() {
            inputs_vals[idx] += F::from(byte as u64) * two.pow_const(i * 8);
        }
    }
    // end

    let left_bits = into_bits(inputs[0]);
    let right_bits = into_bits(inputs[1]);
    let input_len = inputs[0].len() + inputs[1].len();
    let mut bits = left_bits.iter().copied().chain(right_bits).collect_vec();

    // Padding
    let length = bits.len();
    let mut length_in_bits = into_bits(&(length as u64).to_be_bytes());
    assert!(length_in_bits.len() == NUM_BITS_PADDING_LENGTH);
    bits.push(1);
    while (bits.len() + NUM_BITS_PADDING_LENGTH) % RATE_IN_BITS != 0 {
        bits.push(0);
    }
    bits.append(&mut length_in_bits);
    assert!(bits.len() % RATE_IN_BITS == 0);

    // Set the initial state
    let mut hs: [u64; 8] = H.to_vec().try_into().unwrap();
    let mut length = 0usize;
    let mut data_rlc = F::zero();
    let mut rnd_pow = F::zero();
    let mut u8_pow = [F::one(), F::zero()];
    let mut data_vals = [F::zero(); 2];

    let mut in_padding = false;

    // Process each block
    let chunks = bits.chunks(RATE_IN_BITS);
    let num_chunks = chunks.len();
    for (idx, chunk) in chunks.enumerate() {
        // Adds a row
        let mut add_row = |w: u64,
                           a: u64,
                           e: u64,
                           is_final,
                           is_right: bool,
                           length,
                           data_rlc,
                           hash_rlc,
                           is_paddings,
                           intermediary_data_rlcs,
                           final_hash_bytes,
                           // feature: [multi input lookups]
                           chunks_rlc,
                           rnd_pow: F,
                           // feature: [lookups by value]
                           u8_pow: [F; 2],
                           chunks_val: [F; 2]| {
            let word_to_bits = |value: u64, num_bits: usize| {
                into_bits(&value.to_be_bytes())[64 - num_bits..64]
                    .iter()
                    .map(|b| *b != 0)
                    .collect::<Vec<_>>()
            };

            rows.push(ShaRow {
                w: word_to_bits(w, NUM_BITS_PER_WORD_W).try_into().unwrap(),
                a: word_to_bits(a, NUM_BITS_PER_WORD_EXT).try_into().unwrap(),
                e: word_to_bits(e, NUM_BITS_PER_WORD_EXT).try_into().unwrap(),
                is_final,
                is_right,
                length,
                data_rlc,
                hash_rlc,
                is_paddings,
                intermediary_data_rlcs,
                final_hash_bytes,
                chunks_rlc,
                rnd_pow,
                u8_pow,
                chunks_val,
                is_rlc,
            });
        };

        // Last block for this hash
        let is_final_block = idx == num_chunks - 1;

        // Set the state
        let (mut a, mut b, mut c, mut d, mut e, mut f, mut g, mut h) =
            (hs[0], hs[1], hs[2], hs[3], hs[4], hs[5], hs[6], hs[7]);

        // Add start rows
        let mut add_row_start = |a: u64, e: u64, is_final| {
            add_row(
                0,
                a,
                e,
                is_final,
                false,
                length,
                data_rlc,
                F::zero(),
                [false, false, false, in_padding],
                [F::zero(); ABSORB_WIDTH_PER_ROW_BYTES],
                [F::zero(); NUM_BYTES_FINAL_HASH],
                [F::zero(); 2],
                rnd_pow,
                u8_pow,
                data_vals,
            )
        };
        add_row_start(d, h, idx == 0);
        add_row_start(c, g, idx == 0);
        add_row_start(b, f, idx == 0);
        add_row_start(a, e, idx == 0);

        let mut ws = Vec::new();
        for (round, round_cst) in ROUND_CST.iter().enumerate() {
            // Padding/Length/Data rlc
            let mut is_paddings = [false; ABSORB_WIDTH_PER_ROW_BYTES];
            let mut inter_data_rlcs = [F::zero(); ABSORB_WIDTH_PER_ROW_BYTES];
            let mut is_right = false; // feature: [multi input lookups]
            if round < NUM_WORDS_TO_ABSORB {
                // padding/length
                for is_padding in is_paddings.iter_mut() {
                    *is_padding = if length == input_len {
                        true
                    } else {
                        length += 1;
                        false
                    };
                }
                // data rlc
                let input_bytes = to_le_bytes::value(&chunk[round * 32..(round + 1) * 32]);
                inter_data_rlcs[0] = data_rlc;
                for (idx, (byte, padding)) in input_bytes.iter().zip(is_paddings.iter()).enumerate()
                {
                    if !*padding {
                        data_rlc = data_rlc * rnd + F::from(*byte as u64);
                        // feature: [multi input lookups]
                        if length == inputs[0].len() {
                            rnd_pow = F::one();
                            u8_pow[1] = F::one();
                        }
                        if length > inputs[0].len() {
                            is_right = true;
                            rnd_pow *= rnd;
                            u8_pow[0] = F::zero();
                        }

                        // end
                        // feature: [lookups by value]
                        if length <= input_len {
                            data_vals[0] += u8_pow[0] * F::from(*byte as u64);
                            data_vals[1] += u8_pow[1] * F::from(*byte as u64);
<<<<<<< HEAD
                            u8_pow[0] = u8_pow[0] * f256;
                            if length - 4 + idx >= inputs[0].len() {
                                u8_pow[1] = u8_pow[1] * f256;
=======
                            u8_pow[0] *= f256;
                            if length - 4 + idx >= inputs[0].len() {
                                u8_pow[1] *= f256;
>>>>>>> 4347b012
                            }
                        }
                        // end
                    }
                    if idx < inter_data_rlcs.len() - 1 {
                        inter_data_rlcs[idx + 1] = data_rlc;
                    }
                }
                in_padding = *is_paddings.last().unwrap();
            }

            // w
            let w_ext = if round < NUM_WORDS_TO_ABSORB {
                decode::value(&chunk[round * 32..(round + 1) * 32])
            } else {
                let get_w = |offset: usize| ws[ws.len() - offset] & 0xFFFFFFFF;
                let s0 = rotate::value(get_w(15), 7)
                    ^ rotate::value(get_w(15), 18)
                    ^ shift::value(get_w(15), 3);
                let s1 = rotate::value(get_w(2), 17)
                    ^ rotate::value(get_w(2), 19)
                    ^ shift::value(get_w(2), 10);
                get_w(16) + s0 + get_w(7) + s1
            };
            let w = w_ext & 0xFFFFFFFF;
            ws.push(w);

            // compression
            let s1 = rotate::value(e, 6) ^ rotate::value(e, 11) ^ rotate::value(e, 25);
            let ch = (e & f) ^ (!e & g);
            let temp1 = h + s1 + ch + (*round_cst as u64) + w;
            let s0 = rotate::value(a, 2) ^ rotate::value(a, 13) ^ rotate::value(a, 22);
            let maj = (a & b) ^ (a & c) ^ (b & c);
            let temp2 = s0 + maj;

            h = g;
            g = f;
            f = e;
            e = d + temp1;
            d = c;
            c = b;
            b = a;
            a = temp1 + temp2;

            // Add the row
            add_row(
                w_ext,
                a,
                e,
                false,
                is_right,
                if round < NUM_WORDS_TO_ABSORB {
                    length
                } else {
                    0
                },
                if round < NUM_WORDS_TO_ABSORB {
                    data_rlc
                } else {
                    F::zero()
                },
                F::zero(),
                is_paddings,
                inter_data_rlcs,
                [F::zero(); NUM_BYTES_FINAL_HASH],
                [F::zero(); 2],
                rnd_pow,
                u8_pow,
                data_vals,
            );

            // Truncate the newly calculated values
            a &= 0xFFFFFFFF;
            e &= 0xFFFFFFFF;
        }

        // Accumulate
        hs[0] += a;
        hs[1] += b;
        hs[2] += c;
        hs[3] += d;
        hs[4] += e;
        hs[5] += f;
        hs[6] += g;
        hs[7] += h;

        // Squeeze

        let hash_rlc = if is_final_block {
            let hash_bytes = hs
                .iter()
                .flat_map(|h| (*h as u32).to_be_bytes())
                .collect::<Vec<_>>();
            rlc::value(&hash_bytes, rnd)
        } else {
            F::zero()
        };

        let final_hash_bytes = if is_final_block {
            let mut bytes = [F::zero(); NUM_BYTES_FINAL_HASH];
            for (i, h) in hs.iter().enumerate() {
                for (j, byte) in (*h as u32).to_be_bytes().into_iter().enumerate() {
                    bytes[4 * i + j] = F::from(byte as u64);
                }
            }
            bytes
        } else {
            [F::zero(); NUM_BYTES_FINAL_HASH]
        };

        // Add end rows
        let mut add_row_end = |a: u64, e: u64| {
            add_row(
                0,
                a,
                e,
                false,
                false,
                0,
                F::zero(),
                F::zero(),
                [false; ABSORB_WIDTH_PER_ROW_BYTES],
                [F::zero(); ABSORB_WIDTH_PER_ROW_BYTES],
                [F::zero(); NUM_BYTES_FINAL_HASH],
                [F::zero(); 2],
                rnd_pow,
                u8_pow,
                [F::zero(); 2],
            )
        };
        add_row_end(hs[3], hs[7]);
        add_row_end(hs[2], hs[6]);
        add_row_end(hs[1], hs[5]);

        add_row(
            0,
            hs[0],
            hs[4],
            is_final_block,
            false,
            length,
            data_rlc,
            hash_rlc,
            [false, false, false, in_padding],
            [F::zero(); ABSORB_WIDTH_PER_ROW_BYTES],
            final_hash_bytes,
            inputs_rlc,
            rnd_pow,
            u8_pow,
            data_vals,
        );

        // Now truncate the results
        for h in hs.iter_mut() {
            *h &= 0xFFFFFFFF;
        }
    }

    let hash_bytes = hs
        .iter()
        .flat_map(|h| (*h as u32).to_be_bytes())
        .collect::<Vec<_>>();

    debug!("hash: {:x?}", &hash_bytes);
    debug!("data rlc: {:x?}", data_rlc);
}

pub fn multi_sha256<F: Field>(inputs: &[HashInput<u8>], rnd: F) -> Vec<ShaRow<F>> {
    let inputs = inputs
        .iter()
        .map(|input| match input {
<<<<<<< HEAD
            HashInput::Single(bytes) => ([bytes.as_slice(), &[]], [false; 2]),
            HashInput::TwoToOne {
                left,
                right,
                is_rlc,
            } => ([left.as_slice(), right.as_slice()], is_rlc.clone()),
=======
            HashInput::Single(inner) => ([inner.bytes.as_slice(), &[]], [inner.is_rlc, false]),
            HashInput::TwoToOne(left, right) => (
                [left.bytes.as_slice(), right.bytes.as_slice()],
                [left.is_rlc, right.is_rlc],
            ),
>>>>>>> 4347b012
        })
        .collect_vec();
    let mut rows: Vec<ShaRow<F>> = Vec::new();
    for (bytes, is_rlc) in inputs {
        sha256(&mut rows, &bytes, rnd, is_rlc);
    }
    rows
}<|MERGE_RESOLUTION|>--- conflicted
+++ resolved
@@ -195,15 +195,9 @@
                         if length <= input_len {
                             data_vals[0] += u8_pow[0] * F::from(*byte as u64);
                             data_vals[1] += u8_pow[1] * F::from(*byte as u64);
-<<<<<<< HEAD
-                            u8_pow[0] = u8_pow[0] * f256;
-                            if length - 4 + idx >= inputs[0].len() {
-                                u8_pow[1] = u8_pow[1] * f256;
-=======
                             u8_pow[0] *= f256;
                             if length - 4 + idx >= inputs[0].len() {
                                 u8_pow[1] *= f256;
->>>>>>> 4347b012
                             }
                         }
                         // end
@@ -375,20 +369,11 @@
     let inputs = inputs
         .iter()
         .map(|input| match input {
-<<<<<<< HEAD
-            HashInput::Single(bytes) => ([bytes.as_slice(), &[]], [false; 2]),
-            HashInput::TwoToOne {
-                left,
-                right,
-                is_rlc,
-            } => ([left.as_slice(), right.as_slice()], is_rlc.clone()),
-=======
             HashInput::Single(inner) => ([inner.bytes.as_slice(), &[]], [inner.is_rlc, false]),
             HashInput::TwoToOne(left, right) => (
                 [left.bytes.as_slice(), right.bytes.as_slice()],
                 [left.is_rlc, right.is_rlc],
             ),
->>>>>>> 4347b012
         })
         .collect_vec();
     let mut rows: Vec<ShaRow<F>> = Vec::new();
