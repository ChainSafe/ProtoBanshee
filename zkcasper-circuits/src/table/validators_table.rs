--- conflicted
+++ resolved
@@ -3,14 +3,7 @@
 use gadgets::util::{not, Expr};
 use halo2_proofs::circuit::Cell;
 
-use crate::{
-<<<<<<< HEAD
-    witness::{into_casper_entities, CasperEntityRow, Committee, Validator},
-=======
-    witness::{into_casper_entities, CasperEntityRow, CasperTag, Committee, Validator},
-    VALIDATOR0_GINDEX,
->>>>>>> 0c83c9cc
-};
+use crate::witness::{into_casper_entities, CasperEntityRow, CasperTag, Committee, Validator};
 
 use super::*;
 use types::Spec;
