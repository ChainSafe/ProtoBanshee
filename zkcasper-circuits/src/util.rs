--- conflicted
+++ resolved
@@ -10,11 +10,6 @@
 pub use conversion::*;
 use halo2_base::{
     safe_types::{GateInstructions, RangeInstructions},
-<<<<<<< HEAD
-    AssignedValue, Context, QuantumCell,
-};
-use halo2_ecc::bigint::{ProperCrtUint, ProperUint};
-=======
     utils::ScalarField,
     AssignedValue, Context, QuantumCell,
 };
@@ -22,7 +17,7 @@
     bigint::{ProperCrtUint, ProperUint},
     fields::{fp::FpChip, FieldChip},
 };
->>>>>>> e0fe5ddd
+
 use itertools::Itertools;
 use num_bigint::BigUint;
 
@@ -244,24 +239,15 @@
 
 /// Converts assigned bytes into biginterger
 /// Warning: method does not perfrom any checks on input `bytes`.
-<<<<<<< HEAD
-pub fn decode_into_field<S: Spec, F: Field>(
-=======
 pub fn decode_into_field<F: Field, C: AppCurveExt>(
->>>>>>> e0fe5ddd
     bytes: impl IntoIterator<Item = AssignedValue<F>>,
     limb_bases: &[F],
     gate: &impl GateInstructions<F>,
     ctx: &mut Context<F>,
 ) -> ProperCrtUint<F> {
     let bytes = bytes.into_iter().collect_vec();
-<<<<<<< HEAD
-    let limb_bytes = S::LIMB_BITS / 8;
-    let bits = S::NUM_LIMBS * S::LIMB_BITS;
-=======
     let limb_bytes = C::LIMB_BITS / 8;
     let bits = C::NUM_LIMBS * C::LIMB_BITS;
->>>>>>> e0fe5ddd
 
     let value = BigUint::from_bytes_le(
         &bytes
@@ -284,9 +270,7 @@
         ProperUint::new(limbs)
     };
 
-<<<<<<< HEAD
-    assigned_uint.into_crt(ctx, gate, value, limb_bases, S::LIMB_BITS)
-=======
+
     assigned_uint.into_crt(ctx, gate, value, limb_bases, C::LIMB_BITS)
 }
 
@@ -340,5 +324,4 @@
     let c0 = BigUint::from_bytes_le(&c0_bytes);
     let c1 = BigUint::from_bytes_le(&c1_bytes);
     println!("{label}: ({}, {})", c0, c1);
->>>>>>> e0fe5ddd
 }