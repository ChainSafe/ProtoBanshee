--- conflicted
+++ resolved
@@ -33,17 +33,13 @@
 ssz-rs = { git = "https://github.com/ralexstokes/ssz-rs", rev = "adf1a0b14cef90b9536f28ef89da1fab316465e1" }
 pasta_curves = "0.4.1"
 hex = "0.4"
-
-<<<<<<< HEAD
 ark-ec = "0.4.0"
 ark-bn254 = "0.4.0"
 rayon = "1.7.0"
-=======
 # snark-verifier = { git = "https://github.com/privacy-scaling-explorations/snark-verifier", tag = "v2023_02_02", default-features = false, features = [
 #     "loader_halo2",
 #     "system_halo2",
 # ] }
->>>>>>> e0fe5ddd
 
 [dev-dependencies]
 hex = "0.4.3"
