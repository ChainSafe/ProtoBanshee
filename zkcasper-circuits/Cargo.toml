[package]
name = "zkcasper-circuits"
version = "0.1.0"
authors = ["timoftime <timofey@chainsafe.io>"]
edition = "2021"
license = "MIT OR Apache-2.0"

[dependencies]
halo2_proofs = { git = "https://github.com/privacy-scaling-explorations/halo2.git", tag = "v2023_02_02", features = [
    "dev-graph",
] }
halo2-base = { git = "https://github.com/axiom-crypto/halo2-lib", branch = "community-edition", default-features = false, features = [
    "halo2-pse",
    "display",
] }
halo2-ecc = { git = "https://github.com/axiom-crypto/halo2-lib", branch = "community-edition", default-features = false }
halo2curves = { git = "https://github.com/privacy-scaling-explorations/halo2curves", tag = "0.3.1" }
serde = { version = "1.0.130", features = ["derive"] }
serde_json = "1.0.78"
num-bigint = { version = "0.4", features = ["rand"] }
sha2 = "0.10.6"
array-init = "2.0.0"
strum = "0.25"
strum_macros = "0.25"
rand = "0.8"
itertools = "0.11.0"
lazy_static = "1.4"
log = "0.4"
# snark-verifier = { git = "https://github.com/privacy-scaling-explorations/snark-verifier", tag = "v2023_02_02", default-features = false, features = [
#     "loader_halo2",
#     "system_halo2",
# ] }
eth-types = { path = "../eth-types" }
gadgets = { path = "../gadgets" }
banshee-preprocessor = { path = "../preprocessor" }
<<<<<<< HEAD
ethereum-consensus = { git = "https://github.com/ralexstokes/ethereum-consensus", rev="46ca171"}
types = { path = "../types"}
=======
ethereum-consensus = { git = "https://github.com/ralexstokes/ethereum-consensus", rev = "46ca171" }
bincode = "1.3.3"
>>>>>>> 0c83c9cc

[dev-dependencies]
hex = "0.4.3"
itertools = "0.11.0"
ark-std = "0.4.0"

[features]
default = []<|MERGE_RESOLUTION|>--- conflicted
+++ resolved
@@ -33,13 +33,9 @@
 eth-types = { path = "../eth-types" }
 gadgets = { path = "../gadgets" }
 banshee-preprocessor = { path = "../preprocessor" }
-<<<<<<< HEAD
 ethereum-consensus = { git = "https://github.com/ralexstokes/ethereum-consensus", rev="46ca171"}
+bincode = "1.3.3"
 types = { path = "../types"}
-=======
-ethereum-consensus = { git = "https://github.com/ralexstokes/ethereum-consensus", rev = "46ca171" }
-bincode = "1.3.3"
->>>>>>> 0c83c9cc
 
 [dev-dependencies]
 hex = "0.4.3"
